// Copyright (c) Microsoft Corporation. All rights reserved.
// Licensed under the MIT License.
'use strict';
import { nbformat } from '@jupyterlab/coreutils';
import { ChildProcess } from 'child_process';
import * as fs from 'fs-extra';
import * as os from 'os';
import * as path from 'path';
import { Observable } from 'rxjs/Observable';
import * as tmp from 'tmp';
import * as TypeMoq from 'typemoq';
import * as uuid from 'uuid/v4';
import { EventEmitter, Uri } from 'vscode';
import { CancellationToken } from 'vscode-jsonrpc';

import { Session } from '@jupyterlab/services';
import { anything, instance, mock, when } from 'ts-mockito';
import { Cancellation } from '../../client/common/cancellation';
import { ProductInstaller } from '../../client/common/installer/productInstaller';
import {
    ExecutionResult,
    IProcessServiceFactory,
    IPythonExecutionFactory,
    Output
} from '../../client/common/process/types';
import { IConfigurationService, IInstaller, Product } from '../../client/common/types';
import { EXTENSION_ROOT_DIR } from '../../client/constants';
import { generateCells } from '../../client/datascience/cellFactory';
import { CellMatcher } from '../../client/datascience/cellMatcher';
import { CodeSnippits, Identifiers } from '../../client/datascience/constants';
import {
    ICell,
    IConnection,
    IJupyterKernel,
    IJupyterKernelSpec,
    IJupyterSession,
    IJupyterSessionManager
} from '../../client/datascience/types';
import { IInterpreterService, PythonInterpreter } from '../../client/interpreter/contracts';
import { IServiceManager } from '../../client/ioc/types';
import { concatMultilineStringInput } from '../../datascience-ui/common';
import { noop, sleep } from '../core';
import { MockJupyterSession } from './mockJupyterSession';
import { MockProcessService } from './mockProcessService';
import { MockPythonService } from './mockPythonService';

// tslint:disable:no-any no-http-string no-multiline-string max-func-body-length

const MockJupyterTimeDelay = 10;
const LineFeedRegEx = /(\r\n|\n)/g;

export enum SupportedCommands {
    none = 0,
    ipykernel = 1,
    nbconvert = 2,
    notebook = 4,
    kernelspec = 8,
    all = 0xffff
}

function createKernelSpecs(specs: { name: string; resourceDir: string }[]): Record<string, any> {
    const models: Record<string, any> = {};
    specs.forEach(spec => {
        models[spec.name] = {
            resource_dir: spec.resourceDir,
            spec: {
                name: spec.name,
                display_name: spec.name,
                language: 'python'
            }
        };
    });
    return models;
}

// This class is used to mock talking to jupyter. It mocks
// the process services, the interpreter services, the python services, and the jupyter session
export class MockJupyterManager implements IJupyterSessionManager {
    public readonly productInstaller: IInstaller;
    private pythonExecutionFactory = this.createTypeMoq<IPythonExecutionFactory>('Python Exec Factory');
    private processServiceFactory = this.createTypeMoq<IProcessServiceFactory>('Process Exec Factory');
    private processService: MockProcessService = new MockProcessService();
    private interpreterService = this.createTypeMoq<IInterpreterService>('Interpreter Service');
    private changedInterpreterEvent: EventEmitter<void> = new EventEmitter<void>();
    private installedInterpreters: PythonInterpreter[] = [];
    private pythonServices: MockPythonService[] = [];
    private activeInterpreter: PythonInterpreter | undefined;
    private sessionTimeout: number | undefined;
    private cellDictionary: Record<string, ICell> = {};
    private kernelSpecs: { name: string; dir: string }[] = [];
    private currentSession: MockJupyterSession | undefined;
    private connInfo: IConnection | undefined;
    private cleanTemp: (() => void) | undefined;

    constructor(serviceManager: IServiceManager) {
        // Make our process service factory always return this item
        this.processServiceFactory.setup(p => p.create()).returns(() => Promise.resolve(this.processService));
        this.productInstaller = mock(ProductInstaller);
        // Setup our interpreter service
        this.interpreterService.setup(i => i.onDidChangeInterpreter).returns(() => this.changedInterpreterEvent.event);
        this.interpreterService
            .setup(i => i.getActiveInterpreter(TypeMoq.It.isAny()))
            .returns(() => Promise.resolve(this.activeInterpreter));
        this.interpreterService
<<<<<<< HEAD
            .setup(i => i.getInterpreters())
=======
            .setup(i => i.getInterpreters(TypeMoq.It.isAny()))
>>>>>>> bd9615ac
            .returns(() => Promise.resolve(this.installedInterpreters));
        this.interpreterService
            .setup(i => i.getInterpreterDetails(TypeMoq.It.isAnyString()))
            .returns(p => {
                const found = this.installedInterpreters.find(i => i.path === p);
                if (found) {
                    return Promise.resolve(found);
                }
                return Promise.reject('Unknown interpreter');
            });
        // Listen to configuration changes like the real interpreter service does so that we fire our settings changed event
        const configService = serviceManager.get<IConfigurationService>(IConfigurationService);
        if (configService && configService !== null) {
            configService.getSettings(undefined).onDidChange(this.onConfigChanged.bind(this, configService));
        }

        // Stick our services into the service manager
        serviceManager.addSingletonInstance<IInterpreterService>(IInterpreterService, this.interpreterService.object);
        serviceManager.addSingletonInstance<IPythonExecutionFactory>(
            IPythonExecutionFactory,
            this.pythonExecutionFactory.object
        );
        serviceManager.addSingletonInstance<IProcessServiceFactory>(
            IProcessServiceFactory,
            this.processServiceFactory.object
        );
        serviceManager.addSingletonInstance<IInstaller>(IInstaller, instance(this.productInstaller));

        // Setup our default kernel spec (this is just a dummy value)
        // tslint:disable-next-line:no-octal-literal
        this.kernelSpecs.push({
            name: '0e8519db-0895-416c-96df-fa80131ecea0',
            dir: 'C:\\Users\\rchiodo\\AppData\\Roaming\\jupyter\\kernels\\0e8519db-0895-416c-96df-fa80131ecea0'
        });

        // Setup our default cells that happen for everything
        this.addCell(CodeSnippits.MatplotLibInitSvg);
        this.addCell(CodeSnippits.MatplotLibInitPng);
        this.addCell(CodeSnippits.ConfigSvg);
        this.addCell(CodeSnippits.ConfigPng);
        this.addCell(`import sys\r\nsys.path.append('undefined')\r\nsys.path`);
        this.addCell(`import ptvsd\r\nptvsd.enable_attach(('localhost', 0))`);
        this.addCell("matplotlib.style.use('dark_background')");
        this.addCell(`matplotlib.rcParams.update(${Identifiers.MatplotLibDefaultParams})`);
        this.addCell(`%cd "${path.join(EXTENSION_ROOT_DIR, 'src', 'test', 'datascience')}"`);
        // When we have windows file names, we replace `\` with `\\`.
        // Code is as follows `await this.notebook.execute(`__file__ = '${file.replace(/\\/g, '\\\\')}'`, file, line, uuid(), undefined, true);
        // Found in src\client\datascience\interactive-common\interactiveBase.ts.
        this.addCell(`%cd "${Uri.file(path.join(EXTENSION_ROOT_DIR, 'src', 'test', 'datascience')).fsPath}`);
        // New root dir should be in the temp folder.
        tmp.file((_e, p, _fd, cleanup) => {
            this.addCell(`%cd "${path.dirname(p).toLowerCase()}"`);
            this.cleanTemp = cleanup;
        });
        this.addCell('import sys\r\nsys.version', '1.1.1.1');
        this.addCell('import sys\r\nsys.executable', 'python');
        this.addCell('import notebook\r\nnotebook.version_info', '1.1.1.1');

        this.addCell(`__file__ = '${Uri.file('foo.py').fsPath}'`);
        this.addCell(`__file__ = '${Uri.file('bar.py').fsPath}'`);
        this.addCell(`__file__ = '${Uri.file('foo').fsPath}'`);
        this.addCell(`__file__ = '${Uri.file('test.py').fsPath}'`);

        // When we have windows file names, we replace `\` with `\\`.
        // Code is as follows `await this.notebook.execute(`__file__ = '${file.replace(/\\/g, '\\\\')}'`, file, line, uuid(), undefined, true);
        // Found in src\client\datascience\interactive-common\interactiveBase.ts.
        this.addCell(`__file__ = '${Uri.file('foo.py').fsPath.replace(/\\/g, '\\\\')}'`);
        this.addCell(`__file__ = '${Uri.file('bar.py').fsPath.replace(/\\/g, '\\\\')}'`);
        this.addCell(`__file__ = '${Uri.file('foo').fsPath.replace(/\\/g, '\\\\')}'`);
        this.addCell(`__file__ = '${Uri.file('test.py').fsPath.replace(/\\/g, '\\\\')}'`);
        this.addCell('import os\nos.getcwd()', `'${path.join(EXTENSION_ROOT_DIR)}'`);
    }

    public getConnInfo(): IConnection {
        return this.connInfo!;
    }

    public makeActive(interpreter: PythonInterpreter) {
        this.activeInterpreter = interpreter;
    }

    public getCurrentSession(): MockJupyterSession | undefined {
        return this.currentSession;
    }

    public getRunningKernels(): Promise<IJupyterKernel[]> {
        return Promise.resolve([]);
    }

    public getRunningSessions(): Promise<Session.IModel[]> {
        return Promise.resolve([]);
    }

    public setProcessDelay(timeout: number | undefined) {
        this.processService.setDelay(timeout);
        this.pythonServices.forEach(p => p.setDelay(timeout));
    }

    public addInterpreter(
        interpreter: PythonInterpreter,
        supportedCommands: SupportedCommands,
        notebookStdErr?: string[],
        notebookProc?: ChildProcess
    ) {
        this.installedInterpreters.push(interpreter);

        // Add the python calls first.
        const pythonService = new MockPythonService(interpreter);
        this.pythonServices.push(pythonService);
        this.pythonExecutionFactory
            .setup(f =>
                f.create(
                    TypeMoq.It.is(o => {
                        return o && o.pythonPath ? o.pythonPath === interpreter.path : false;
                    })
                )
            )
            .returns(() => Promise.resolve(pythonService));
        this.pythonExecutionFactory
            .setup(f =>
                f.createDaemon(
                    TypeMoq.It.is(o => {
                        return o && o.pythonPath ? o.pythonPath === interpreter.path : false;
                    })
                )
            )
            .returns(() => Promise.resolve(pythonService));
        this.pythonExecutionFactory
            .setup(f =>
                f.createActivatedEnvironment(
                    TypeMoq.It.is(o => {
                        return !o || JSON.stringify(o.interpreter) === JSON.stringify(interpreter);
                    })
                )
            )
            .returns(() => Promise.resolve(pythonService));
        this.setupSupportedPythonService(pythonService, interpreter, supportedCommands, notebookStdErr, notebookProc);

        // Then the process calls
        this.setupSupportedProcessService(interpreter, supportedCommands, notebookStdErr);

        // Default to being the new active
        this.makeActive(interpreter);
    }

    public addError(code: string, message: string) {
        // Turn the message into an nbformat.IError
        const result: nbformat.IError = {
            output_type: 'error',
            ename: message,
            evalue: message,
            traceback: [message]
        };

        this.addCell(code, result);
    }

    public addContinuousOutputCell(
        code: string,
        resultGenerator: (cancelToken: CancellationToken) => Promise<{ result: string; haveMore: boolean }>
    ) {
        const cells = generateCells(undefined, code, Uri.file('foo.py').fsPath, 1, true, uuid());
        cells.forEach(c => {
            const key = concatMultilineStringInput(c.data.source)
                .replace(LineFeedRegEx, '')
                .toLowerCase();
            if (c.data.cell_type === 'code') {
                const taggedResult = {
                    output_type: 'generator'
                };
                const data: nbformat.ICodeCell = c.data as nbformat.ICodeCell;
                data.outputs = [...data.outputs, taggedResult];

                // Tag on our extra data
                (taggedResult as any).resultGenerator = async (t: CancellationToken) => {
                    const result = await resultGenerator(t);
                    return {
                        result: this.createStreamResult(result.result),
                        haveMore: result.haveMore
                    };
                };

                // Save in the cell.
                c.data = data;
            }

            // Save each in our dictionary for future use.
            // Note: Our entire setup is recreated each test so this dictionary
            // should be unique per test
            this.cellDictionary[key] = c;
        });
    }

    public addInputCell(
        code: string,
        result?:
            | undefined
            | string
            | number
            | nbformat.IUnrecognizedOutput
            | nbformat.IExecuteResult
            | nbformat.IDisplayData
            | nbformat.IStream
            | nbformat.IError,
        mimeType?: string
    ) {
        const cells = generateCells(undefined, code, Uri.file('foo.py').fsPath, 1, true, uuid());
        cells.forEach(c => {
            const key = concatMultilineStringInput(c.data.source)
                .replace(LineFeedRegEx, '')
                .toLowerCase();
            if (c.data.cell_type === 'code') {
                const taggedResult = {
                    output_type: 'input'
                };
                const massagedResult = this.massageCellResult(result, mimeType);
                const data: nbformat.ICodeCell = c.data as nbformat.ICodeCell;
                if (result) {
                    data.outputs = [...data.outputs, taggedResult, massagedResult];
                } else {
                    data.outputs = [...data.outputs, taggedResult];
                }
                // Save in the cell.
                c.data = data;
            }

            // Save each in our dictionary for future use.
            // Note: Our entire setup is recreated each test so this dictionary
            // should be unique per test
            this.cellDictionary[key] = c;
        });
    }

    public addCell(
        code: string,
        result?:
            | undefined
            | string
            | number
            | nbformat.IUnrecognizedOutput
            | nbformat.IExecuteResult
            | nbformat.IDisplayData
            | nbformat.IStream
            | nbformat.IError
            | string[],
        mimeType?: string | string[]
    ) {
        const cells = generateCells(undefined, code, Uri.file('foo.py').fsPath, 1, true, uuid());
        cells.forEach(c => {
            const cellMatcher = new CellMatcher();
            const key = cellMatcher
                .stripFirstMarker(concatMultilineStringInput(c.data.source))
                .replace(LineFeedRegEx, '')
                .toLowerCase();
            if (c.data.cell_type === 'code') {
                if (mimeType && Array.isArray(mimeType) && Array.isArray(result)) {
                    for (let i = 0; i < mimeType.length; i = i + 1) {
                        this.addCellOutput(c, result[i], mimeType[i]);
                    }
                } else if (!Array.isArray(result) && !Array.isArray(mimeType)) {
                    this.addCellOutput(c, result, mimeType);
                }
            }

            // Save each in our dictionary for future use.
            // Note: Our entire setup is recreated each test so this dictionary
            // should be unique per test
            this.cellDictionary[key] = c;
        });
    }

    public setWaitTime(timeout: number | undefined) {
        this.sessionTimeout = timeout;
    }

    public async dispose(): Promise<void> {
        if (this.cleanTemp) {
            this.cleanTemp();
        }
    }

    public async initialize(connInfo: IConnection): Promise<void> {
        this.connInfo = connInfo;
    }

    public startNew(_kernelSpec: IJupyterKernelSpec, cancelToken?: CancellationToken): Promise<IJupyterSession> {
        if (this.sessionTimeout && cancelToken) {
            const localTimeout = this.sessionTimeout;
            return Cancellation.race(async () => {
                await sleep(localTimeout);
                return this.createNewSession();
            }, cancelToken);
        } else {
            return Promise.resolve(this.createNewSession());
        }
    }

    public getKernelSpecs(): Promise<IJupyterKernelSpec[]> {
        return Promise.resolve([]);
    }

    public changeWorkingDirectory(workingDir: string) {
        this.addCell('import os\nos.getcwd()', path.join(workingDir));
    }

    private addCellOutput(
        cell: ICell,
        result?:
            | undefined
            | string
            | number
            | nbformat.IUnrecognizedOutput
            | nbformat.IExecuteResult
            | nbformat.IDisplayData
            | nbformat.IStream
            | nbformat.IError,
        mimeType?: string
    ) {
        const massagedResult = this.massageCellResult(result, mimeType);
        const data: nbformat.ICodeCell = cell.data as nbformat.ICodeCell;
        if (result) {
            data.outputs = [...data.outputs, massagedResult];
        } else {
            data.outputs = [...data.outputs];
        }
        cell.data = data;
    }

    private onConfigChanged(configService: IConfigurationService) {
        const pythonPath = configService.getSettings().pythonPath;
        if (this.activeInterpreter === undefined || pythonPath !== this.activeInterpreter.path) {
            this.activeInterpreter = this.installedInterpreters.filter(f => f.path === pythonPath)[0];
            if (!this.activeInterpreter) {
                this.activeInterpreter = this.installedInterpreters[0];
            }
            this.changedInterpreterEvent.fire();
        }
    }

    private createNewSession(): MockJupyterSession {
        this.currentSession = new MockJupyterSession(this.cellDictionary, MockJupyterTimeDelay);
        return this.currentSession;
    }

    private createStreamResult(str: string): nbformat.IStream {
        return {
            output_type: 'stream',
            name: 'stdout',
            text: str
        };
    }

    private massageCellResult(
        result:
            | undefined
            | string
            | number
            | nbformat.IUnrecognizedOutput
            | nbformat.IExecuteResult
            | nbformat.IDisplayData
            | nbformat.IStream
            | nbformat.IError,
        mimeType?: string
    ):
        | nbformat.IUnrecognizedOutput
        | nbformat.IExecuteResult
        | nbformat.IDisplayData
        | nbformat.IStream
        | nbformat.IError {
        // See if undefined or string or number
        if (!result) {
            // This is an empty execute result
            return {
                output_type: 'execute_result',
                execution_count: 1,
                data: {},
                metadata: {}
            };
        } else if (mimeType && mimeType === 'clear_true') {
            return {
                output_type: 'clear_true'
            };
        } else if (mimeType && mimeType === 'stream') {
            return {
                output_type: 'stream',
                text: result,
                name: 'stdout'
            };
        } else if (typeof result === 'string') {
            const data = {};
            (data as any)[mimeType ? mimeType : 'text/plain'] = result;
            return {
                output_type: 'execute_result',
                execution_count: 1,
                data: data,
                metadata: {}
            };
        } else if (typeof result === 'number') {
            return {
                output_type: 'execute_result',
                execution_count: 1,
                data: { 'text/plain': result.toString() },
                metadata: {}
            };
        } else {
            return result;
        }
    }

    private createTempSpec(pythonPath: string): string {
        const tempDir = os.tmpdir();
        const subDir = uuid();
        const filePath = path.join(tempDir, subDir, 'kernel.json');
        fs.ensureDirSync(path.dirname(filePath));
        fs.writeJSONSync(filePath, {
            display_name: 'Python 3',
            language: 'python',
            argv: [pythonPath, '-m', 'ipykernel_launcher', '-f', '{connection_file}']
        });
        return filePath;
    }

    private createTypeMoq<T>(tag: string): TypeMoq.IMock<T> {
        // Use typemoqs for those things that are resolved as promises. mockito doesn't allow nesting of mocks. ES6 Proxy class
        // is the problem. We still need to make it thenable though. See this issue: https://github.com/florinn/typemoq/issues/67
        const result = TypeMoq.Mock.ofType<T>();
        (result as any).tag = tag;
        result.setup((x: any) => x.then).returns(() => undefined);
        return result;
    }

    private setupPythonServiceExec(
        service: MockPythonService,
        module: string,
        args: (string | RegExp)[],
        result: () => Promise<ExecutionResult<string>>
    ) {
        service.addExecResult(['-m', module, ...args], result);
        service.addExecModuleResult(module, args, result);
    }

    private setupPythonServiceExecObservable(
        service: MockPythonService,
        module: string,
        args: (string | RegExp)[],
        stderr: string[],
        stdout: string[],
        proc?: ChildProcess
    ) {
        const result = {
            proc,
            out: new Observable<Output<string>>(subscriber => {
                stderr.forEach(s => subscriber.next({ source: 'stderr', out: s }));
                stdout.forEach(s => subscriber.next({ source: 'stderr', out: s }));
            }),
            dispose: () => {
                noop();
            }
        };

        service.addExecObservableResult(['-m', module, ...args], () => result);
        service.addExecModuleObservableResult(module, args, () => result);
    }

    private setupProcessServiceExec(
        service: MockProcessService,
        file: string,
        args: (string | RegExp)[],
        result: () => Promise<ExecutionResult<string>>
    ) {
        service.addExecResult(file, args, result);
    }

    private setupProcessServiceExecObservable(
        service: MockProcessService,
        file: string,
        args: (string | RegExp)[],
        stderr: string[],
        stdout: string[]
    ) {
        service.addExecObservableResult(file, args, () => {
            return {
                proc: undefined,
                out: new Observable<Output<string>>(subscriber => {
                    stderr.forEach(s => subscriber.next({ source: 'stderr', out: s }));
                    stdout.forEach(s => subscriber.next({ source: 'stderr', out: s }));
                }),
                dispose: () => {
                    noop();
                }
            };
        });
    }

    private setupSupportedPythonService(
        service: MockPythonService,
        workingPython: PythonInterpreter,
        supportedCommands: SupportedCommands,
        notebookStdErr?: string[],
        notebookProc?: ChildProcess
    ) {
        when(this.productInstaller.isInstalled(anything())).thenResolve(true);
        when(this.productInstaller.isInstalled(anything(), anything())).thenResolve(true);
        if ((supportedCommands & SupportedCommands.ipykernel) === SupportedCommands.ipykernel) {
            this.setupPythonServiceExec(service, 'ipykernel', ['--version'], () =>
                Promise.resolve({ stdout: '1.1.1.1' })
            );
            this.setupPythonServiceExec(
                service,
                'ipykernel',
                ['install', '--user', '--name', /\w+-\w+-\w+-\w+-\w+/, '--display-name', `'Python Interactive'`],
                () => {
                    const spec = this.addKernelSpec(workingPython.path);
                    return Promise.resolve({ stdout: `somename ${path.dirname(spec)}` });
                }
            );
        } else {
            when(this.productInstaller.isInstalled(Product.ipykernel)).thenResolve(false);
            when(this.productInstaller.isInstalled(Product.ipykernel, anything())).thenResolve(false);
        }
        if ((supportedCommands & SupportedCommands.nbconvert) === SupportedCommands.nbconvert) {
            this.setupPythonServiceExec(service, 'jupyter', ['nbconvert', '--version'], () =>
                Promise.resolve({ stdout: '1.1.1.1' })
            );
            this.setupPythonServiceExec(
                service,
                'jupyter',
                ['nbconvert', /.*/, '--to', 'python', '--stdout', '--template', /.*/],
                () => {
                    return Promise.resolve({
                        stdout: '#%%\r\nimport os\r\nos.chdir()\r\n#%%\r\na=1'
                    });
                }
            );
        } else {
            when(this.productInstaller.isInstalled(Product.nbconvert)).thenResolve(false);
            when(this.productInstaller.isInstalled(Product.nbconvert, anything())).thenResolve(false);
        }
        if ((supportedCommands & SupportedCommands.notebook) === SupportedCommands.notebook) {
            this.setupPythonServiceExec(service, 'jupyter', ['notebook', '--version'], () =>
                Promise.resolve({ stdout: '1.1.1.1' })
            );
            this.setupPythonServiceExecObservable(
                service,
                'jupyter',
                [
                    'notebook',
                    '--no-browser',
                    /--notebook-dir=.*/,
                    /.*/,
                    '--NotebookApp.iopub_data_rate_limit=10000000000.0'
                ],
                [],
                notebookStdErr ? notebookStdErr : ['http://localhost:8888/?token=198'],
                notebookProc
            );
            this.setupPythonServiceExecObservable(
                service,
                'jupyter',
                ['notebook', '--no-browser', /--notebook-dir=.*/, '--NotebookApp.iopub_data_rate_limit=10000000000.0'],
                [],
                notebookStdErr ? notebookStdErr : ['http://localhost:8888/?token=198'],
                notebookProc
            );
        } else {
            when(this.productInstaller.isInstalled(Product.notebook)).thenResolve(false);
            when(this.productInstaller.isInstalled(Product.notebook, anything())).thenResolve(false);
        }
        if ((supportedCommands & SupportedCommands.kernelspec) === SupportedCommands.kernelspec) {
            this.setupPythonServiceExec(service, 'jupyter', ['kernelspec', '--version'], () =>
                Promise.resolve({ stdout: '1.1.1.1' })
            );
            this.setupPythonServiceExec(service, 'jupyter', ['kernelspec', 'list', '--json'], () => {
                const kernels = this.kernelSpecs.map(k => ({ name: k.name, resourceDir: k.dir }));
                return Promise.resolve({ stdout: JSON.stringify(createKernelSpecs(kernels)) });
            });
        } else {
            when(this.productInstaller.isInstalled(Product.kernelspec)).thenResolve(false);
            when(this.productInstaller.isInstalled(Product.kernelspec, anything())).thenResolve(false);
        }
    }

    private addKernelSpec(pythonPath: string): string {
        const spec = this.createTempSpec(pythonPath);
        this.kernelSpecs.push({ name: `${this.kernelSpecs.length}Spec`, dir: `${path.dirname(spec)}` });
        return spec;
    }

    private setupSupportedProcessService(
        workingPython: PythonInterpreter,
        supportedCommands: SupportedCommands,
        notebookStdErr?: string[]
    ) {
        if ((supportedCommands & SupportedCommands.ipykernel) === SupportedCommands.ipykernel) {
            // Don't mind the goofy path here. It's supposed to not find the item on your box. It's just testing the internal regex works
            this.setupProcessServiceExec(
                this.processService,
                workingPython.path,
                ['-m', 'jupyter', 'kernelspec', 'list', '--json'],
                () => {
                    const kernels = this.kernelSpecs.map(k => ({ name: k.name, resourceDir: k.dir }));
                    return Promise.resolve({ stdout: JSON.stringify(createKernelSpecs(kernels)) });
                }
            );
            this.setupProcessServiceExec(
                this.processService,
                workingPython.path,
                [
                    '-m',
                    'ipykernel',
                    'install',
                    '--user',
                    '--name',
                    /\w+-\w+-\w+-\w+-\w+/,
                    '--display-name',
                    `'Python Interactive'`
                ],
                () => {
                    const spec = this.addKernelSpec(workingPython.path);
                    return Promise.resolve({
                        stdout: JSON.stringify(
                            createKernelSpecs([{ name: 'somename', resourceDir: path.dirname(spec) }])
                        )
                    });
                }
            );
            const getServerInfoPath = path.join(EXTENSION_ROOT_DIR, 'pythonFiles', 'datascience', 'getServerInfo.py');
            this.setupProcessServiceExec(this.processService, workingPython.path, [getServerInfoPath], () =>
                Promise.resolve({ stdout: 'failure to get server infos' })
            );
            this.setupProcessServiceExecObservable(
                this.processService,
                workingPython.path,
                ['-m', 'jupyter', 'kernelspec', 'list', '--json'],
                [],
                []
            );
            this.setupProcessServiceExecObservable(
                this.processService,
                workingPython.path,
                [
                    '-m',
                    'jupyter',
                    'notebook',
                    '--no-browser',
                    /--notebook-dir=.*/,
                    /.*/,
                    '--NotebookApp.iopub_data_rate_limit=10000000000.0'
                ],
                [],
                notebookStdErr ? notebookStdErr : ['http://localhost:8888/?token=198']
            );
            this.setupProcessServiceExecObservable(
                this.processService,
                workingPython.path,
                [
                    '-m',
                    'jupyter',
                    'notebook',
                    '--no-browser',
                    /--notebook-dir=.*/,
                    '--NotebookApp.iopub_data_rate_limit=10000000000.0'
                ],
                [],
                notebookStdErr ? notebookStdErr : ['http://localhost:8888/?token=198']
            );
        } else if ((supportedCommands & SupportedCommands.notebook) === SupportedCommands.notebook) {
            this.setupProcessServiceExec(
                this.processService,
                workingPython.path,
                ['-m', 'jupyter', 'kernelspec', 'list', '--json'],
                () => {
                    const kernels = this.kernelSpecs.map(k => ({ name: k.name, resourceDir: k.dir }));
                    return Promise.resolve({ stdout: JSON.stringify(createKernelSpecs(kernels)) });
                }
            );
            const getServerInfoPath = path.join(EXTENSION_ROOT_DIR, 'pythonFiles', 'datascience', 'getServerInfo.py');
            this.setupProcessServiceExec(this.processService, workingPython.path, [getServerInfoPath], () =>
                Promise.resolve({ stdout: 'failure to get server infos' })
            );
            this.setupProcessServiceExecObservable(
                this.processService,
                workingPython.path,
                ['-m', 'jupyter', 'kernelspec', 'list', '--json'],
                [],
                []
            );
            this.setupProcessServiceExecObservable(
                this.processService,
                workingPython.path,
                [
                    '-m',
                    'jupyter',
                    'notebook',
                    '--no-browser',
                    /--notebook-dir=.*/,
                    /.*/,
                    '--NotebookApp.iopub_data_rate_limit=10000000000.0'
                ],
                [],
                notebookStdErr ? notebookStdErr : ['http://localhost:8888/?token=198']
            );
            this.setupProcessServiceExecObservable(
                this.processService,
                workingPython.path,
                [
                    '-m',
                    'jupyter',
                    'notebook',
                    '--no-browser',
                    /--notebook-dir=.*/,
                    '--NotebookApp.iopub_data_rate_limit=10000000000.0'
                ],
                [],
                notebookStdErr ? notebookStdErr : ['http://localhost:8888/?token=198']
            );
        }
        if ((supportedCommands & SupportedCommands.nbconvert) === SupportedCommands.nbconvert) {
            this.setupProcessServiceExec(
                this.processService,
                workingPython.path,
                ['-m', 'jupyter', 'nbconvert', /.*/, '--to', 'python', '--stdout', '--template', /.*/],
                () => {
                    return Promise.resolve({
                        stdout: '#%%\r\nimport os\r\nos.chdir()'
                    });
                }
            );
        }
    }
}
<|MERGE_RESOLUTION|>--- conflicted
+++ resolved
@@ -1,840 +1,836 @@
-// Copyright (c) Microsoft Corporation. All rights reserved.
-// Licensed under the MIT License.
-'use strict';
-import { nbformat } from '@jupyterlab/coreutils';
-import { ChildProcess } from 'child_process';
-import * as fs from 'fs-extra';
-import * as os from 'os';
-import * as path from 'path';
-import { Observable } from 'rxjs/Observable';
-import * as tmp from 'tmp';
-import * as TypeMoq from 'typemoq';
-import * as uuid from 'uuid/v4';
-import { EventEmitter, Uri } from 'vscode';
-import { CancellationToken } from 'vscode-jsonrpc';
-
-import { Session } from '@jupyterlab/services';
-import { anything, instance, mock, when } from 'ts-mockito';
-import { Cancellation } from '../../client/common/cancellation';
-import { ProductInstaller } from '../../client/common/installer/productInstaller';
-import {
-    ExecutionResult,
-    IProcessServiceFactory,
-    IPythonExecutionFactory,
-    Output
-} from '../../client/common/process/types';
-import { IConfigurationService, IInstaller, Product } from '../../client/common/types';
-import { EXTENSION_ROOT_DIR } from '../../client/constants';
-import { generateCells } from '../../client/datascience/cellFactory';
-import { CellMatcher } from '../../client/datascience/cellMatcher';
-import { CodeSnippits, Identifiers } from '../../client/datascience/constants';
-import {
-    ICell,
-    IConnection,
-    IJupyterKernel,
-    IJupyterKernelSpec,
-    IJupyterSession,
-    IJupyterSessionManager
-} from '../../client/datascience/types';
-import { IInterpreterService, PythonInterpreter } from '../../client/interpreter/contracts';
-import { IServiceManager } from '../../client/ioc/types';
-import { concatMultilineStringInput } from '../../datascience-ui/common';
-import { noop, sleep } from '../core';
-import { MockJupyterSession } from './mockJupyterSession';
-import { MockProcessService } from './mockProcessService';
-import { MockPythonService } from './mockPythonService';
-
-// tslint:disable:no-any no-http-string no-multiline-string max-func-body-length
-
-const MockJupyterTimeDelay = 10;
-const LineFeedRegEx = /(\r\n|\n)/g;
-
-export enum SupportedCommands {
-    none = 0,
-    ipykernel = 1,
-    nbconvert = 2,
-    notebook = 4,
-    kernelspec = 8,
-    all = 0xffff
-}
-
-function createKernelSpecs(specs: { name: string; resourceDir: string }[]): Record<string, any> {
-    const models: Record<string, any> = {};
-    specs.forEach(spec => {
-        models[spec.name] = {
-            resource_dir: spec.resourceDir,
-            spec: {
-                name: spec.name,
-                display_name: spec.name,
-                language: 'python'
-            }
-        };
-    });
-    return models;
-}
-
-// This class is used to mock talking to jupyter. It mocks
-// the process services, the interpreter services, the python services, and the jupyter session
-export class MockJupyterManager implements IJupyterSessionManager {
-    public readonly productInstaller: IInstaller;
-    private pythonExecutionFactory = this.createTypeMoq<IPythonExecutionFactory>('Python Exec Factory');
-    private processServiceFactory = this.createTypeMoq<IProcessServiceFactory>('Process Exec Factory');
-    private processService: MockProcessService = new MockProcessService();
-    private interpreterService = this.createTypeMoq<IInterpreterService>('Interpreter Service');
-    private changedInterpreterEvent: EventEmitter<void> = new EventEmitter<void>();
-    private installedInterpreters: PythonInterpreter[] = [];
-    private pythonServices: MockPythonService[] = [];
-    private activeInterpreter: PythonInterpreter | undefined;
-    private sessionTimeout: number | undefined;
-    private cellDictionary: Record<string, ICell> = {};
-    private kernelSpecs: { name: string; dir: string }[] = [];
-    private currentSession: MockJupyterSession | undefined;
-    private connInfo: IConnection | undefined;
-    private cleanTemp: (() => void) | undefined;
-
-    constructor(serviceManager: IServiceManager) {
-        // Make our process service factory always return this item
-        this.processServiceFactory.setup(p => p.create()).returns(() => Promise.resolve(this.processService));
-        this.productInstaller = mock(ProductInstaller);
-        // Setup our interpreter service
-        this.interpreterService.setup(i => i.onDidChangeInterpreter).returns(() => this.changedInterpreterEvent.event);
-        this.interpreterService
-            .setup(i => i.getActiveInterpreter(TypeMoq.It.isAny()))
-            .returns(() => Promise.resolve(this.activeInterpreter));
-        this.interpreterService
-<<<<<<< HEAD
-            .setup(i => i.getInterpreters())
-=======
-            .setup(i => i.getInterpreters(TypeMoq.It.isAny()))
->>>>>>> bd9615ac
-            .returns(() => Promise.resolve(this.installedInterpreters));
-        this.interpreterService
-            .setup(i => i.getInterpreterDetails(TypeMoq.It.isAnyString()))
-            .returns(p => {
-                const found = this.installedInterpreters.find(i => i.path === p);
-                if (found) {
-                    return Promise.resolve(found);
-                }
-                return Promise.reject('Unknown interpreter');
-            });
-        // Listen to configuration changes like the real interpreter service does so that we fire our settings changed event
-        const configService = serviceManager.get<IConfigurationService>(IConfigurationService);
-        if (configService && configService !== null) {
-            configService.getSettings(undefined).onDidChange(this.onConfigChanged.bind(this, configService));
-        }
-
-        // Stick our services into the service manager
-        serviceManager.addSingletonInstance<IInterpreterService>(IInterpreterService, this.interpreterService.object);
-        serviceManager.addSingletonInstance<IPythonExecutionFactory>(
-            IPythonExecutionFactory,
-            this.pythonExecutionFactory.object
-        );
-        serviceManager.addSingletonInstance<IProcessServiceFactory>(
-            IProcessServiceFactory,
-            this.processServiceFactory.object
-        );
-        serviceManager.addSingletonInstance<IInstaller>(IInstaller, instance(this.productInstaller));
-
-        // Setup our default kernel spec (this is just a dummy value)
-        // tslint:disable-next-line:no-octal-literal
-        this.kernelSpecs.push({
-            name: '0e8519db-0895-416c-96df-fa80131ecea0',
-            dir: 'C:\\Users\\rchiodo\\AppData\\Roaming\\jupyter\\kernels\\0e8519db-0895-416c-96df-fa80131ecea0'
-        });
-
-        // Setup our default cells that happen for everything
-        this.addCell(CodeSnippits.MatplotLibInitSvg);
-        this.addCell(CodeSnippits.MatplotLibInitPng);
-        this.addCell(CodeSnippits.ConfigSvg);
-        this.addCell(CodeSnippits.ConfigPng);
-        this.addCell(`import sys\r\nsys.path.append('undefined')\r\nsys.path`);
-        this.addCell(`import ptvsd\r\nptvsd.enable_attach(('localhost', 0))`);
-        this.addCell("matplotlib.style.use('dark_background')");
-        this.addCell(`matplotlib.rcParams.update(${Identifiers.MatplotLibDefaultParams})`);
-        this.addCell(`%cd "${path.join(EXTENSION_ROOT_DIR, 'src', 'test', 'datascience')}"`);
-        // When we have windows file names, we replace `\` with `\\`.
-        // Code is as follows `await this.notebook.execute(`__file__ = '${file.replace(/\\/g, '\\\\')}'`, file, line, uuid(), undefined, true);
-        // Found in src\client\datascience\interactive-common\interactiveBase.ts.
-        this.addCell(`%cd "${Uri.file(path.join(EXTENSION_ROOT_DIR, 'src', 'test', 'datascience')).fsPath}`);
-        // New root dir should be in the temp folder.
-        tmp.file((_e, p, _fd, cleanup) => {
-            this.addCell(`%cd "${path.dirname(p).toLowerCase()}"`);
-            this.cleanTemp = cleanup;
-        });
-        this.addCell('import sys\r\nsys.version', '1.1.1.1');
-        this.addCell('import sys\r\nsys.executable', 'python');
-        this.addCell('import notebook\r\nnotebook.version_info', '1.1.1.1');
-
-        this.addCell(`__file__ = '${Uri.file('foo.py').fsPath}'`);
-        this.addCell(`__file__ = '${Uri.file('bar.py').fsPath}'`);
-        this.addCell(`__file__ = '${Uri.file('foo').fsPath}'`);
-        this.addCell(`__file__ = '${Uri.file('test.py').fsPath}'`);
-
-        // When we have windows file names, we replace `\` with `\\`.
-        // Code is as follows `await this.notebook.execute(`__file__ = '${file.replace(/\\/g, '\\\\')}'`, file, line, uuid(), undefined, true);
-        // Found in src\client\datascience\interactive-common\interactiveBase.ts.
-        this.addCell(`__file__ = '${Uri.file('foo.py').fsPath.replace(/\\/g, '\\\\')}'`);
-        this.addCell(`__file__ = '${Uri.file('bar.py').fsPath.replace(/\\/g, '\\\\')}'`);
-        this.addCell(`__file__ = '${Uri.file('foo').fsPath.replace(/\\/g, '\\\\')}'`);
-        this.addCell(`__file__ = '${Uri.file('test.py').fsPath.replace(/\\/g, '\\\\')}'`);
-        this.addCell('import os\nos.getcwd()', `'${path.join(EXTENSION_ROOT_DIR)}'`);
-    }
-
-    public getConnInfo(): IConnection {
-        return this.connInfo!;
-    }
-
-    public makeActive(interpreter: PythonInterpreter) {
-        this.activeInterpreter = interpreter;
-    }
-
-    public getCurrentSession(): MockJupyterSession | undefined {
-        return this.currentSession;
-    }
-
-    public getRunningKernels(): Promise<IJupyterKernel[]> {
-        return Promise.resolve([]);
-    }
-
-    public getRunningSessions(): Promise<Session.IModel[]> {
-        return Promise.resolve([]);
-    }
-
-    public setProcessDelay(timeout: number | undefined) {
-        this.processService.setDelay(timeout);
-        this.pythonServices.forEach(p => p.setDelay(timeout));
-    }
-
-    public addInterpreter(
-        interpreter: PythonInterpreter,
-        supportedCommands: SupportedCommands,
-        notebookStdErr?: string[],
-        notebookProc?: ChildProcess
-    ) {
-        this.installedInterpreters.push(interpreter);
-
-        // Add the python calls first.
-        const pythonService = new MockPythonService(interpreter);
-        this.pythonServices.push(pythonService);
-        this.pythonExecutionFactory
-            .setup(f =>
-                f.create(
-                    TypeMoq.It.is(o => {
-                        return o && o.pythonPath ? o.pythonPath === interpreter.path : false;
-                    })
-                )
-            )
-            .returns(() => Promise.resolve(pythonService));
-        this.pythonExecutionFactory
-            .setup(f =>
-                f.createDaemon(
-                    TypeMoq.It.is(o => {
-                        return o && o.pythonPath ? o.pythonPath === interpreter.path : false;
-                    })
-                )
-            )
-            .returns(() => Promise.resolve(pythonService));
-        this.pythonExecutionFactory
-            .setup(f =>
-                f.createActivatedEnvironment(
-                    TypeMoq.It.is(o => {
-                        return !o || JSON.stringify(o.interpreter) === JSON.stringify(interpreter);
-                    })
-                )
-            )
-            .returns(() => Promise.resolve(pythonService));
-        this.setupSupportedPythonService(pythonService, interpreter, supportedCommands, notebookStdErr, notebookProc);
-
-        // Then the process calls
-        this.setupSupportedProcessService(interpreter, supportedCommands, notebookStdErr);
-
-        // Default to being the new active
-        this.makeActive(interpreter);
-    }
-
-    public addError(code: string, message: string) {
-        // Turn the message into an nbformat.IError
-        const result: nbformat.IError = {
-            output_type: 'error',
-            ename: message,
-            evalue: message,
-            traceback: [message]
-        };
-
-        this.addCell(code, result);
-    }
-
-    public addContinuousOutputCell(
-        code: string,
-        resultGenerator: (cancelToken: CancellationToken) => Promise<{ result: string; haveMore: boolean }>
-    ) {
-        const cells = generateCells(undefined, code, Uri.file('foo.py').fsPath, 1, true, uuid());
-        cells.forEach(c => {
-            const key = concatMultilineStringInput(c.data.source)
-                .replace(LineFeedRegEx, '')
-                .toLowerCase();
-            if (c.data.cell_type === 'code') {
-                const taggedResult = {
-                    output_type: 'generator'
-                };
-                const data: nbformat.ICodeCell = c.data as nbformat.ICodeCell;
-                data.outputs = [...data.outputs, taggedResult];
-
-                // Tag on our extra data
-                (taggedResult as any).resultGenerator = async (t: CancellationToken) => {
-                    const result = await resultGenerator(t);
-                    return {
-                        result: this.createStreamResult(result.result),
-                        haveMore: result.haveMore
-                    };
-                };
-
-                // Save in the cell.
-                c.data = data;
-            }
-
-            // Save each in our dictionary for future use.
-            // Note: Our entire setup is recreated each test so this dictionary
-            // should be unique per test
-            this.cellDictionary[key] = c;
-        });
-    }
-
-    public addInputCell(
-        code: string,
-        result?:
-            | undefined
-            | string
-            | number
-            | nbformat.IUnrecognizedOutput
-            | nbformat.IExecuteResult
-            | nbformat.IDisplayData
-            | nbformat.IStream
-            | nbformat.IError,
-        mimeType?: string
-    ) {
-        const cells = generateCells(undefined, code, Uri.file('foo.py').fsPath, 1, true, uuid());
-        cells.forEach(c => {
-            const key = concatMultilineStringInput(c.data.source)
-                .replace(LineFeedRegEx, '')
-                .toLowerCase();
-            if (c.data.cell_type === 'code') {
-                const taggedResult = {
-                    output_type: 'input'
-                };
-                const massagedResult = this.massageCellResult(result, mimeType);
-                const data: nbformat.ICodeCell = c.data as nbformat.ICodeCell;
-                if (result) {
-                    data.outputs = [...data.outputs, taggedResult, massagedResult];
-                } else {
-                    data.outputs = [...data.outputs, taggedResult];
-                }
-                // Save in the cell.
-                c.data = data;
-            }
-
-            // Save each in our dictionary for future use.
-            // Note: Our entire setup is recreated each test so this dictionary
-            // should be unique per test
-            this.cellDictionary[key] = c;
-        });
-    }
-
-    public addCell(
-        code: string,
-        result?:
-            | undefined
-            | string
-            | number
-            | nbformat.IUnrecognizedOutput
-            | nbformat.IExecuteResult
-            | nbformat.IDisplayData
-            | nbformat.IStream
-            | nbformat.IError
-            | string[],
-        mimeType?: string | string[]
-    ) {
-        const cells = generateCells(undefined, code, Uri.file('foo.py').fsPath, 1, true, uuid());
-        cells.forEach(c => {
-            const cellMatcher = new CellMatcher();
-            const key = cellMatcher
-                .stripFirstMarker(concatMultilineStringInput(c.data.source))
-                .replace(LineFeedRegEx, '')
-                .toLowerCase();
-            if (c.data.cell_type === 'code') {
-                if (mimeType && Array.isArray(mimeType) && Array.isArray(result)) {
-                    for (let i = 0; i < mimeType.length; i = i + 1) {
-                        this.addCellOutput(c, result[i], mimeType[i]);
-                    }
-                } else if (!Array.isArray(result) && !Array.isArray(mimeType)) {
-                    this.addCellOutput(c, result, mimeType);
-                }
-            }
-
-            // Save each in our dictionary for future use.
-            // Note: Our entire setup is recreated each test so this dictionary
-            // should be unique per test
-            this.cellDictionary[key] = c;
-        });
-    }
-
-    public setWaitTime(timeout: number | undefined) {
-        this.sessionTimeout = timeout;
-    }
-
-    public async dispose(): Promise<void> {
-        if (this.cleanTemp) {
-            this.cleanTemp();
-        }
-    }
-
-    public async initialize(connInfo: IConnection): Promise<void> {
-        this.connInfo = connInfo;
-    }
-
-    public startNew(_kernelSpec: IJupyterKernelSpec, cancelToken?: CancellationToken): Promise<IJupyterSession> {
-        if (this.sessionTimeout && cancelToken) {
-            const localTimeout = this.sessionTimeout;
-            return Cancellation.race(async () => {
-                await sleep(localTimeout);
-                return this.createNewSession();
-            }, cancelToken);
-        } else {
-            return Promise.resolve(this.createNewSession());
-        }
-    }
-
-    public getKernelSpecs(): Promise<IJupyterKernelSpec[]> {
-        return Promise.resolve([]);
-    }
-
-    public changeWorkingDirectory(workingDir: string) {
-        this.addCell('import os\nos.getcwd()', path.join(workingDir));
-    }
-
-    private addCellOutput(
-        cell: ICell,
-        result?:
-            | undefined
-            | string
-            | number
-            | nbformat.IUnrecognizedOutput
-            | nbformat.IExecuteResult
-            | nbformat.IDisplayData
-            | nbformat.IStream
-            | nbformat.IError,
-        mimeType?: string
-    ) {
-        const massagedResult = this.massageCellResult(result, mimeType);
-        const data: nbformat.ICodeCell = cell.data as nbformat.ICodeCell;
-        if (result) {
-            data.outputs = [...data.outputs, massagedResult];
-        } else {
-            data.outputs = [...data.outputs];
-        }
-        cell.data = data;
-    }
-
-    private onConfigChanged(configService: IConfigurationService) {
-        const pythonPath = configService.getSettings().pythonPath;
-        if (this.activeInterpreter === undefined || pythonPath !== this.activeInterpreter.path) {
-            this.activeInterpreter = this.installedInterpreters.filter(f => f.path === pythonPath)[0];
-            if (!this.activeInterpreter) {
-                this.activeInterpreter = this.installedInterpreters[0];
-            }
-            this.changedInterpreterEvent.fire();
-        }
-    }
-
-    private createNewSession(): MockJupyterSession {
-        this.currentSession = new MockJupyterSession(this.cellDictionary, MockJupyterTimeDelay);
-        return this.currentSession;
-    }
-
-    private createStreamResult(str: string): nbformat.IStream {
-        return {
-            output_type: 'stream',
-            name: 'stdout',
-            text: str
-        };
-    }
-
-    private massageCellResult(
-        result:
-            | undefined
-            | string
-            | number
-            | nbformat.IUnrecognizedOutput
-            | nbformat.IExecuteResult
-            | nbformat.IDisplayData
-            | nbformat.IStream
-            | nbformat.IError,
-        mimeType?: string
-    ):
-        | nbformat.IUnrecognizedOutput
-        | nbformat.IExecuteResult
-        | nbformat.IDisplayData
-        | nbformat.IStream
-        | nbformat.IError {
-        // See if undefined or string or number
-        if (!result) {
-            // This is an empty execute result
-            return {
-                output_type: 'execute_result',
-                execution_count: 1,
-                data: {},
-                metadata: {}
-            };
-        } else if (mimeType && mimeType === 'clear_true') {
-            return {
-                output_type: 'clear_true'
-            };
-        } else if (mimeType && mimeType === 'stream') {
-            return {
-                output_type: 'stream',
-                text: result,
-                name: 'stdout'
-            };
-        } else if (typeof result === 'string') {
-            const data = {};
-            (data as any)[mimeType ? mimeType : 'text/plain'] = result;
-            return {
-                output_type: 'execute_result',
-                execution_count: 1,
-                data: data,
-                metadata: {}
-            };
-        } else if (typeof result === 'number') {
-            return {
-                output_type: 'execute_result',
-                execution_count: 1,
-                data: { 'text/plain': result.toString() },
-                metadata: {}
-            };
-        } else {
-            return result;
-        }
-    }
-
-    private createTempSpec(pythonPath: string): string {
-        const tempDir = os.tmpdir();
-        const subDir = uuid();
-        const filePath = path.join(tempDir, subDir, 'kernel.json');
-        fs.ensureDirSync(path.dirname(filePath));
-        fs.writeJSONSync(filePath, {
-            display_name: 'Python 3',
-            language: 'python',
-            argv: [pythonPath, '-m', 'ipykernel_launcher', '-f', '{connection_file}']
-        });
-        return filePath;
-    }
-
-    private createTypeMoq<T>(tag: string): TypeMoq.IMock<T> {
-        // Use typemoqs for those things that are resolved as promises. mockito doesn't allow nesting of mocks. ES6 Proxy class
-        // is the problem. We still need to make it thenable though. See this issue: https://github.com/florinn/typemoq/issues/67
-        const result = TypeMoq.Mock.ofType<T>();
-        (result as any).tag = tag;
-        result.setup((x: any) => x.then).returns(() => undefined);
-        return result;
-    }
-
-    private setupPythonServiceExec(
-        service: MockPythonService,
-        module: string,
-        args: (string | RegExp)[],
-        result: () => Promise<ExecutionResult<string>>
-    ) {
-        service.addExecResult(['-m', module, ...args], result);
-        service.addExecModuleResult(module, args, result);
-    }
-
-    private setupPythonServiceExecObservable(
-        service: MockPythonService,
-        module: string,
-        args: (string | RegExp)[],
-        stderr: string[],
-        stdout: string[],
-        proc?: ChildProcess
-    ) {
-        const result = {
-            proc,
-            out: new Observable<Output<string>>(subscriber => {
-                stderr.forEach(s => subscriber.next({ source: 'stderr', out: s }));
-                stdout.forEach(s => subscriber.next({ source: 'stderr', out: s }));
-            }),
-            dispose: () => {
-                noop();
-            }
-        };
-
-        service.addExecObservableResult(['-m', module, ...args], () => result);
-        service.addExecModuleObservableResult(module, args, () => result);
-    }
-
-    private setupProcessServiceExec(
-        service: MockProcessService,
-        file: string,
-        args: (string | RegExp)[],
-        result: () => Promise<ExecutionResult<string>>
-    ) {
-        service.addExecResult(file, args, result);
-    }
-
-    private setupProcessServiceExecObservable(
-        service: MockProcessService,
-        file: string,
-        args: (string | RegExp)[],
-        stderr: string[],
-        stdout: string[]
-    ) {
-        service.addExecObservableResult(file, args, () => {
-            return {
-                proc: undefined,
-                out: new Observable<Output<string>>(subscriber => {
-                    stderr.forEach(s => subscriber.next({ source: 'stderr', out: s }));
-                    stdout.forEach(s => subscriber.next({ source: 'stderr', out: s }));
-                }),
-                dispose: () => {
-                    noop();
-                }
-            };
-        });
-    }
-
-    private setupSupportedPythonService(
-        service: MockPythonService,
-        workingPython: PythonInterpreter,
-        supportedCommands: SupportedCommands,
-        notebookStdErr?: string[],
-        notebookProc?: ChildProcess
-    ) {
-        when(this.productInstaller.isInstalled(anything())).thenResolve(true);
-        when(this.productInstaller.isInstalled(anything(), anything())).thenResolve(true);
-        if ((supportedCommands & SupportedCommands.ipykernel) === SupportedCommands.ipykernel) {
-            this.setupPythonServiceExec(service, 'ipykernel', ['--version'], () =>
-                Promise.resolve({ stdout: '1.1.1.1' })
-            );
-            this.setupPythonServiceExec(
-                service,
-                'ipykernel',
-                ['install', '--user', '--name', /\w+-\w+-\w+-\w+-\w+/, '--display-name', `'Python Interactive'`],
-                () => {
-                    const spec = this.addKernelSpec(workingPython.path);
-                    return Promise.resolve({ stdout: `somename ${path.dirname(spec)}` });
-                }
-            );
-        } else {
-            when(this.productInstaller.isInstalled(Product.ipykernel)).thenResolve(false);
-            when(this.productInstaller.isInstalled(Product.ipykernel, anything())).thenResolve(false);
-        }
-        if ((supportedCommands & SupportedCommands.nbconvert) === SupportedCommands.nbconvert) {
-            this.setupPythonServiceExec(service, 'jupyter', ['nbconvert', '--version'], () =>
-                Promise.resolve({ stdout: '1.1.1.1' })
-            );
-            this.setupPythonServiceExec(
-                service,
-                'jupyter',
-                ['nbconvert', /.*/, '--to', 'python', '--stdout', '--template', /.*/],
-                () => {
-                    return Promise.resolve({
-                        stdout: '#%%\r\nimport os\r\nos.chdir()\r\n#%%\r\na=1'
-                    });
-                }
-            );
-        } else {
-            when(this.productInstaller.isInstalled(Product.nbconvert)).thenResolve(false);
-            when(this.productInstaller.isInstalled(Product.nbconvert, anything())).thenResolve(false);
-        }
-        if ((supportedCommands & SupportedCommands.notebook) === SupportedCommands.notebook) {
-            this.setupPythonServiceExec(service, 'jupyter', ['notebook', '--version'], () =>
-                Promise.resolve({ stdout: '1.1.1.1' })
-            );
-            this.setupPythonServiceExecObservable(
-                service,
-                'jupyter',
-                [
-                    'notebook',
-                    '--no-browser',
-                    /--notebook-dir=.*/,
-                    /.*/,
-                    '--NotebookApp.iopub_data_rate_limit=10000000000.0'
-                ],
-                [],
-                notebookStdErr ? notebookStdErr : ['http://localhost:8888/?token=198'],
-                notebookProc
-            );
-            this.setupPythonServiceExecObservable(
-                service,
-                'jupyter',
-                ['notebook', '--no-browser', /--notebook-dir=.*/, '--NotebookApp.iopub_data_rate_limit=10000000000.0'],
-                [],
-                notebookStdErr ? notebookStdErr : ['http://localhost:8888/?token=198'],
-                notebookProc
-            );
-        } else {
-            when(this.productInstaller.isInstalled(Product.notebook)).thenResolve(false);
-            when(this.productInstaller.isInstalled(Product.notebook, anything())).thenResolve(false);
-        }
-        if ((supportedCommands & SupportedCommands.kernelspec) === SupportedCommands.kernelspec) {
-            this.setupPythonServiceExec(service, 'jupyter', ['kernelspec', '--version'], () =>
-                Promise.resolve({ stdout: '1.1.1.1' })
-            );
-            this.setupPythonServiceExec(service, 'jupyter', ['kernelspec', 'list', '--json'], () => {
-                const kernels = this.kernelSpecs.map(k => ({ name: k.name, resourceDir: k.dir }));
-                return Promise.resolve({ stdout: JSON.stringify(createKernelSpecs(kernels)) });
-            });
-        } else {
-            when(this.productInstaller.isInstalled(Product.kernelspec)).thenResolve(false);
-            when(this.productInstaller.isInstalled(Product.kernelspec, anything())).thenResolve(false);
-        }
-    }
-
-    private addKernelSpec(pythonPath: string): string {
-        const spec = this.createTempSpec(pythonPath);
-        this.kernelSpecs.push({ name: `${this.kernelSpecs.length}Spec`, dir: `${path.dirname(spec)}` });
-        return spec;
-    }
-
-    private setupSupportedProcessService(
-        workingPython: PythonInterpreter,
-        supportedCommands: SupportedCommands,
-        notebookStdErr?: string[]
-    ) {
-        if ((supportedCommands & SupportedCommands.ipykernel) === SupportedCommands.ipykernel) {
-            // Don't mind the goofy path here. It's supposed to not find the item on your box. It's just testing the internal regex works
-            this.setupProcessServiceExec(
-                this.processService,
-                workingPython.path,
-                ['-m', 'jupyter', 'kernelspec', 'list', '--json'],
-                () => {
-                    const kernels = this.kernelSpecs.map(k => ({ name: k.name, resourceDir: k.dir }));
-                    return Promise.resolve({ stdout: JSON.stringify(createKernelSpecs(kernels)) });
-                }
-            );
-            this.setupProcessServiceExec(
-                this.processService,
-                workingPython.path,
-                [
-                    '-m',
-                    'ipykernel',
-                    'install',
-                    '--user',
-                    '--name',
-                    /\w+-\w+-\w+-\w+-\w+/,
-                    '--display-name',
-                    `'Python Interactive'`
-                ],
-                () => {
-                    const spec = this.addKernelSpec(workingPython.path);
-                    return Promise.resolve({
-                        stdout: JSON.stringify(
-                            createKernelSpecs([{ name: 'somename', resourceDir: path.dirname(spec) }])
-                        )
-                    });
-                }
-            );
-            const getServerInfoPath = path.join(EXTENSION_ROOT_DIR, 'pythonFiles', 'datascience', 'getServerInfo.py');
-            this.setupProcessServiceExec(this.processService, workingPython.path, [getServerInfoPath], () =>
-                Promise.resolve({ stdout: 'failure to get server infos' })
-            );
-            this.setupProcessServiceExecObservable(
-                this.processService,
-                workingPython.path,
-                ['-m', 'jupyter', 'kernelspec', 'list', '--json'],
-                [],
-                []
-            );
-            this.setupProcessServiceExecObservable(
-                this.processService,
-                workingPython.path,
-                [
-                    '-m',
-                    'jupyter',
-                    'notebook',
-                    '--no-browser',
-                    /--notebook-dir=.*/,
-                    /.*/,
-                    '--NotebookApp.iopub_data_rate_limit=10000000000.0'
-                ],
-                [],
-                notebookStdErr ? notebookStdErr : ['http://localhost:8888/?token=198']
-            );
-            this.setupProcessServiceExecObservable(
-                this.processService,
-                workingPython.path,
-                [
-                    '-m',
-                    'jupyter',
-                    'notebook',
-                    '--no-browser',
-                    /--notebook-dir=.*/,
-                    '--NotebookApp.iopub_data_rate_limit=10000000000.0'
-                ],
-                [],
-                notebookStdErr ? notebookStdErr : ['http://localhost:8888/?token=198']
-            );
-        } else if ((supportedCommands & SupportedCommands.notebook) === SupportedCommands.notebook) {
-            this.setupProcessServiceExec(
-                this.processService,
-                workingPython.path,
-                ['-m', 'jupyter', 'kernelspec', 'list', '--json'],
-                () => {
-                    const kernels = this.kernelSpecs.map(k => ({ name: k.name, resourceDir: k.dir }));
-                    return Promise.resolve({ stdout: JSON.stringify(createKernelSpecs(kernels)) });
-                }
-            );
-            const getServerInfoPath = path.join(EXTENSION_ROOT_DIR, 'pythonFiles', 'datascience', 'getServerInfo.py');
-            this.setupProcessServiceExec(this.processService, workingPython.path, [getServerInfoPath], () =>
-                Promise.resolve({ stdout: 'failure to get server infos' })
-            );
-            this.setupProcessServiceExecObservable(
-                this.processService,
-                workingPython.path,
-                ['-m', 'jupyter', 'kernelspec', 'list', '--json'],
-                [],
-                []
-            );
-            this.setupProcessServiceExecObservable(
-                this.processService,
-                workingPython.path,
-                [
-                    '-m',
-                    'jupyter',
-                    'notebook',
-                    '--no-browser',
-                    /--notebook-dir=.*/,
-                    /.*/,
-                    '--NotebookApp.iopub_data_rate_limit=10000000000.0'
-                ],
-                [],
-                notebookStdErr ? notebookStdErr : ['http://localhost:8888/?token=198']
-            );
-            this.setupProcessServiceExecObservable(
-                this.processService,
-                workingPython.path,
-                [
-                    '-m',
-                    'jupyter',
-                    'notebook',
-                    '--no-browser',
-                    /--notebook-dir=.*/,
-                    '--NotebookApp.iopub_data_rate_limit=10000000000.0'
-                ],
-                [],
-                notebookStdErr ? notebookStdErr : ['http://localhost:8888/?token=198']
-            );
-        }
-        if ((supportedCommands & SupportedCommands.nbconvert) === SupportedCommands.nbconvert) {
-            this.setupProcessServiceExec(
-                this.processService,
-                workingPython.path,
-                ['-m', 'jupyter', 'nbconvert', /.*/, '--to', 'python', '--stdout', '--template', /.*/],
-                () => {
-                    return Promise.resolve({
-                        stdout: '#%%\r\nimport os\r\nos.chdir()'
-                    });
-                }
-            );
-        }
-    }
-}
+// Copyright (c) Microsoft Corporation. All rights reserved.
+// Licensed under the MIT License.
+'use strict';
+import { nbformat } from '@jupyterlab/coreutils';
+import { ChildProcess } from 'child_process';
+import * as fs from 'fs-extra';
+import * as os from 'os';
+import * as path from 'path';
+import { Observable } from 'rxjs/Observable';
+import * as tmp from 'tmp';
+import * as TypeMoq from 'typemoq';
+import * as uuid from 'uuid/v4';
+import { EventEmitter, Uri } from 'vscode';
+import { CancellationToken } from 'vscode-jsonrpc';
+
+import { Session } from '@jupyterlab/services';
+import { anything, instance, mock, when } from 'ts-mockito';
+import { Cancellation } from '../../client/common/cancellation';
+import { ProductInstaller } from '../../client/common/installer/productInstaller';
+import {
+    ExecutionResult,
+    IProcessServiceFactory,
+    IPythonExecutionFactory,
+    Output
+} from '../../client/common/process/types';
+import { IConfigurationService, IInstaller, Product } from '../../client/common/types';
+import { EXTENSION_ROOT_DIR } from '../../client/constants';
+import { generateCells } from '../../client/datascience/cellFactory';
+import { CellMatcher } from '../../client/datascience/cellMatcher';
+import { CodeSnippits, Identifiers } from '../../client/datascience/constants';
+import {
+    ICell,
+    IConnection,
+    IJupyterKernel,
+    IJupyterKernelSpec,
+    IJupyterSession,
+    IJupyterSessionManager
+} from '../../client/datascience/types';
+import { IInterpreterService, PythonInterpreter } from '../../client/interpreter/contracts';
+import { IServiceManager } from '../../client/ioc/types';
+import { concatMultilineStringInput } from '../../datascience-ui/common';
+import { noop, sleep } from '../core';
+import { MockJupyterSession } from './mockJupyterSession';
+import { MockProcessService } from './mockProcessService';
+import { MockPythonService } from './mockPythonService';
+
+// tslint:disable:no-any no-http-string no-multiline-string max-func-body-length
+
+const MockJupyterTimeDelay = 10;
+const LineFeedRegEx = /(\r\n|\n)/g;
+
+export enum SupportedCommands {
+    none = 0,
+    ipykernel = 1,
+    nbconvert = 2,
+    notebook = 4,
+    kernelspec = 8,
+    all = 0xffff
+}
+
+function createKernelSpecs(specs: { name: string; resourceDir: string }[]): Record<string, any> {
+    const models: Record<string, any> = {};
+    specs.forEach(spec => {
+        models[spec.name] = {
+            resource_dir: spec.resourceDir,
+            spec: {
+                name: spec.name,
+                display_name: spec.name,
+                language: 'python'
+            }
+        };
+    });
+    return models;
+}
+
+// This class is used to mock talking to jupyter. It mocks
+// the process services, the interpreter services, the python services, and the jupyter session
+export class MockJupyterManager implements IJupyterSessionManager {
+    public readonly productInstaller: IInstaller;
+    private pythonExecutionFactory = this.createTypeMoq<IPythonExecutionFactory>('Python Exec Factory');
+    private processServiceFactory = this.createTypeMoq<IProcessServiceFactory>('Process Exec Factory');
+    private processService: MockProcessService = new MockProcessService();
+    private interpreterService = this.createTypeMoq<IInterpreterService>('Interpreter Service');
+    private changedInterpreterEvent: EventEmitter<void> = new EventEmitter<void>();
+    private installedInterpreters: PythonInterpreter[] = [];
+    private pythonServices: MockPythonService[] = [];
+    private activeInterpreter: PythonInterpreter | undefined;
+    private sessionTimeout: number | undefined;
+    private cellDictionary: Record<string, ICell> = {};
+    private kernelSpecs: { name: string; dir: string }[] = [];
+    private currentSession: MockJupyterSession | undefined;
+    private connInfo: IConnection | undefined;
+    private cleanTemp: (() => void) | undefined;
+
+    constructor(serviceManager: IServiceManager) {
+        // Make our process service factory always return this item
+        this.processServiceFactory.setup(p => p.create()).returns(() => Promise.resolve(this.processService));
+        this.productInstaller = mock(ProductInstaller);
+        // Setup our interpreter service
+        this.interpreterService.setup(i => i.onDidChangeInterpreter).returns(() => this.changedInterpreterEvent.event);
+        this.interpreterService
+            .setup(i => i.getActiveInterpreter(TypeMoq.It.isAny()))
+            .returns(() => Promise.resolve(this.activeInterpreter));
+        this.interpreterService
+            .setup(i => i.getInterpreters(TypeMoq.It.isAny()))
+            .returns(() => Promise.resolve(this.installedInterpreters));
+        this.interpreterService
+            .setup(i => i.getInterpreterDetails(TypeMoq.It.isAnyString()))
+            .returns(p => {
+                const found = this.installedInterpreters.find(i => i.path === p);
+                if (found) {
+                    return Promise.resolve(found);
+                }
+                return Promise.reject('Unknown interpreter');
+            });
+        // Listen to configuration changes like the real interpreter service does so that we fire our settings changed event
+        const configService = serviceManager.get<IConfigurationService>(IConfigurationService);
+        if (configService && configService !== null) {
+            configService.getSettings(undefined).onDidChange(this.onConfigChanged.bind(this, configService));
+        }
+
+        // Stick our services into the service manager
+        serviceManager.addSingletonInstance<IInterpreterService>(IInterpreterService, this.interpreterService.object);
+        serviceManager.addSingletonInstance<IPythonExecutionFactory>(
+            IPythonExecutionFactory,
+            this.pythonExecutionFactory.object
+        );
+        serviceManager.addSingletonInstance<IProcessServiceFactory>(
+            IProcessServiceFactory,
+            this.processServiceFactory.object
+        );
+        serviceManager.addSingletonInstance<IInstaller>(IInstaller, instance(this.productInstaller));
+
+        // Setup our default kernel spec (this is just a dummy value)
+        // tslint:disable-next-line:no-octal-literal
+        this.kernelSpecs.push({
+            name: '0e8519db-0895-416c-96df-fa80131ecea0',
+            dir: 'C:\\Users\\rchiodo\\AppData\\Roaming\\jupyter\\kernels\\0e8519db-0895-416c-96df-fa80131ecea0'
+        });
+
+        // Setup our default cells that happen for everything
+        this.addCell(CodeSnippits.MatplotLibInitSvg);
+        this.addCell(CodeSnippits.MatplotLibInitPng);
+        this.addCell(CodeSnippits.ConfigSvg);
+        this.addCell(CodeSnippits.ConfigPng);
+        this.addCell(`import sys\r\nsys.path.append('undefined')\r\nsys.path`);
+        this.addCell(`import ptvsd\r\nptvsd.enable_attach(('localhost', 0))`);
+        this.addCell("matplotlib.style.use('dark_background')");
+        this.addCell(`matplotlib.rcParams.update(${Identifiers.MatplotLibDefaultParams})`);
+        this.addCell(`%cd "${path.join(EXTENSION_ROOT_DIR, 'src', 'test', 'datascience')}"`);
+        // When we have windows file names, we replace `\` with `\\`.
+        // Code is as follows `await this.notebook.execute(`__file__ = '${file.replace(/\\/g, '\\\\')}'`, file, line, uuid(), undefined, true);
+        // Found in src\client\datascience\interactive-common\interactiveBase.ts.
+        this.addCell(`%cd "${Uri.file(path.join(EXTENSION_ROOT_DIR, 'src', 'test', 'datascience')).fsPath}`);
+        // New root dir should be in the temp folder.
+        tmp.file((_e, p, _fd, cleanup) => {
+            this.addCell(`%cd "${path.dirname(p).toLowerCase()}"`);
+            this.cleanTemp = cleanup;
+        });
+        this.addCell('import sys\r\nsys.version', '1.1.1.1');
+        this.addCell('import sys\r\nsys.executable', 'python');
+        this.addCell('import notebook\r\nnotebook.version_info', '1.1.1.1');
+
+        this.addCell(`__file__ = '${Uri.file('foo.py').fsPath}'`);
+        this.addCell(`__file__ = '${Uri.file('bar.py').fsPath}'`);
+        this.addCell(`__file__ = '${Uri.file('foo').fsPath}'`);
+        this.addCell(`__file__ = '${Uri.file('test.py').fsPath}'`);
+
+        // When we have windows file names, we replace `\` with `\\`.
+        // Code is as follows `await this.notebook.execute(`__file__ = '${file.replace(/\\/g, '\\\\')}'`, file, line, uuid(), undefined, true);
+        // Found in src\client\datascience\interactive-common\interactiveBase.ts.
+        this.addCell(`__file__ = '${Uri.file('foo.py').fsPath.replace(/\\/g, '\\\\')}'`);
+        this.addCell(`__file__ = '${Uri.file('bar.py').fsPath.replace(/\\/g, '\\\\')}'`);
+        this.addCell(`__file__ = '${Uri.file('foo').fsPath.replace(/\\/g, '\\\\')}'`);
+        this.addCell(`__file__ = '${Uri.file('test.py').fsPath.replace(/\\/g, '\\\\')}'`);
+        this.addCell('import os\nos.getcwd()', `'${path.join(EXTENSION_ROOT_DIR)}'`);
+    }
+
+    public getConnInfo(): IConnection {
+        return this.connInfo!;
+    }
+
+    public makeActive(interpreter: PythonInterpreter) {
+        this.activeInterpreter = interpreter;
+    }
+
+    public getCurrentSession(): MockJupyterSession | undefined {
+        return this.currentSession;
+    }
+
+    public getRunningKernels(): Promise<IJupyterKernel[]> {
+        return Promise.resolve([]);
+    }
+
+    public getRunningSessions(): Promise<Session.IModel[]> {
+        return Promise.resolve([]);
+    }
+
+    public setProcessDelay(timeout: number | undefined) {
+        this.processService.setDelay(timeout);
+        this.pythonServices.forEach(p => p.setDelay(timeout));
+    }
+
+    public addInterpreter(
+        interpreter: PythonInterpreter,
+        supportedCommands: SupportedCommands,
+        notebookStdErr?: string[],
+        notebookProc?: ChildProcess
+    ) {
+        this.installedInterpreters.push(interpreter);
+
+        // Add the python calls first.
+        const pythonService = new MockPythonService(interpreter);
+        this.pythonServices.push(pythonService);
+        this.pythonExecutionFactory
+            .setup(f =>
+                f.create(
+                    TypeMoq.It.is(o => {
+                        return o && o.pythonPath ? o.pythonPath === interpreter.path : false;
+                    })
+                )
+            )
+            .returns(() => Promise.resolve(pythonService));
+        this.pythonExecutionFactory
+            .setup(f =>
+                f.createDaemon(
+                    TypeMoq.It.is(o => {
+                        return o && o.pythonPath ? o.pythonPath === interpreter.path : false;
+                    })
+                )
+            )
+            .returns(() => Promise.resolve(pythonService));
+        this.pythonExecutionFactory
+            .setup(f =>
+                f.createActivatedEnvironment(
+                    TypeMoq.It.is(o => {
+                        return !o || JSON.stringify(o.interpreter) === JSON.stringify(interpreter);
+                    })
+                )
+            )
+            .returns(() => Promise.resolve(pythonService));
+        this.setupSupportedPythonService(pythonService, interpreter, supportedCommands, notebookStdErr, notebookProc);
+
+        // Then the process calls
+        this.setupSupportedProcessService(interpreter, supportedCommands, notebookStdErr);
+
+        // Default to being the new active
+        this.makeActive(interpreter);
+    }
+
+    public addError(code: string, message: string) {
+        // Turn the message into an nbformat.IError
+        const result: nbformat.IError = {
+            output_type: 'error',
+            ename: message,
+            evalue: message,
+            traceback: [message]
+        };
+
+        this.addCell(code, result);
+    }
+
+    public addContinuousOutputCell(
+        code: string,
+        resultGenerator: (cancelToken: CancellationToken) => Promise<{ result: string; haveMore: boolean }>
+    ) {
+        const cells = generateCells(undefined, code, Uri.file('foo.py').fsPath, 1, true, uuid());
+        cells.forEach(c => {
+            const key = concatMultilineStringInput(c.data.source)
+                .replace(LineFeedRegEx, '')
+                .toLowerCase();
+            if (c.data.cell_type === 'code') {
+                const taggedResult = {
+                    output_type: 'generator'
+                };
+                const data: nbformat.ICodeCell = c.data as nbformat.ICodeCell;
+                data.outputs = [...data.outputs, taggedResult];
+
+                // Tag on our extra data
+                (taggedResult as any).resultGenerator = async (t: CancellationToken) => {
+                    const result = await resultGenerator(t);
+                    return {
+                        result: this.createStreamResult(result.result),
+                        haveMore: result.haveMore
+                    };
+                };
+
+                // Save in the cell.
+                c.data = data;
+            }
+
+            // Save each in our dictionary for future use.
+            // Note: Our entire setup is recreated each test so this dictionary
+            // should be unique per test
+            this.cellDictionary[key] = c;
+        });
+    }
+
+    public addInputCell(
+        code: string,
+        result?:
+            | undefined
+            | string
+            | number
+            | nbformat.IUnrecognizedOutput
+            | nbformat.IExecuteResult
+            | nbformat.IDisplayData
+            | nbformat.IStream
+            | nbformat.IError,
+        mimeType?: string
+    ) {
+        const cells = generateCells(undefined, code, Uri.file('foo.py').fsPath, 1, true, uuid());
+        cells.forEach(c => {
+            const key = concatMultilineStringInput(c.data.source)
+                .replace(LineFeedRegEx, '')
+                .toLowerCase();
+            if (c.data.cell_type === 'code') {
+                const taggedResult = {
+                    output_type: 'input'
+                };
+                const massagedResult = this.massageCellResult(result, mimeType);
+                const data: nbformat.ICodeCell = c.data as nbformat.ICodeCell;
+                if (result) {
+                    data.outputs = [...data.outputs, taggedResult, massagedResult];
+                } else {
+                    data.outputs = [...data.outputs, taggedResult];
+                }
+                // Save in the cell.
+                c.data = data;
+            }
+
+            // Save each in our dictionary for future use.
+            // Note: Our entire setup is recreated each test so this dictionary
+            // should be unique per test
+            this.cellDictionary[key] = c;
+        });
+    }
+
+    public addCell(
+        code: string,
+        result?:
+            | undefined
+            | string
+            | number
+            | nbformat.IUnrecognizedOutput
+            | nbformat.IExecuteResult
+            | nbformat.IDisplayData
+            | nbformat.IStream
+            | nbformat.IError
+            | string[],
+        mimeType?: string | string[]
+    ) {
+        const cells = generateCells(undefined, code, Uri.file('foo.py').fsPath, 1, true, uuid());
+        cells.forEach(c => {
+            const cellMatcher = new CellMatcher();
+            const key = cellMatcher
+                .stripFirstMarker(concatMultilineStringInput(c.data.source))
+                .replace(LineFeedRegEx, '')
+                .toLowerCase();
+            if (c.data.cell_type === 'code') {
+                if (mimeType && Array.isArray(mimeType) && Array.isArray(result)) {
+                    for (let i = 0; i < mimeType.length; i = i + 1) {
+                        this.addCellOutput(c, result[i], mimeType[i]);
+                    }
+                } else if (!Array.isArray(result) && !Array.isArray(mimeType)) {
+                    this.addCellOutput(c, result, mimeType);
+                }
+            }
+
+            // Save each in our dictionary for future use.
+            // Note: Our entire setup is recreated each test so this dictionary
+            // should be unique per test
+            this.cellDictionary[key] = c;
+        });
+    }
+
+    public setWaitTime(timeout: number | undefined) {
+        this.sessionTimeout = timeout;
+    }
+
+    public async dispose(): Promise<void> {
+        if (this.cleanTemp) {
+            this.cleanTemp();
+        }
+    }
+
+    public async initialize(connInfo: IConnection): Promise<void> {
+        this.connInfo = connInfo;
+    }
+
+    public startNew(_kernelSpec: IJupyterKernelSpec, cancelToken?: CancellationToken): Promise<IJupyterSession> {
+        if (this.sessionTimeout && cancelToken) {
+            const localTimeout = this.sessionTimeout;
+            return Cancellation.race(async () => {
+                await sleep(localTimeout);
+                return this.createNewSession();
+            }, cancelToken);
+        } else {
+            return Promise.resolve(this.createNewSession());
+        }
+    }
+
+    public getKernelSpecs(): Promise<IJupyterKernelSpec[]> {
+        return Promise.resolve([]);
+    }
+
+    public changeWorkingDirectory(workingDir: string) {
+        this.addCell('import os\nos.getcwd()', path.join(workingDir));
+    }
+
+    private addCellOutput(
+        cell: ICell,
+        result?:
+            | undefined
+            | string
+            | number
+            | nbformat.IUnrecognizedOutput
+            | nbformat.IExecuteResult
+            | nbformat.IDisplayData
+            | nbformat.IStream
+            | nbformat.IError,
+        mimeType?: string
+    ) {
+        const massagedResult = this.massageCellResult(result, mimeType);
+        const data: nbformat.ICodeCell = cell.data as nbformat.ICodeCell;
+        if (result) {
+            data.outputs = [...data.outputs, massagedResult];
+        } else {
+            data.outputs = [...data.outputs];
+        }
+        cell.data = data;
+    }
+
+    private onConfigChanged(configService: IConfigurationService) {
+        const pythonPath = configService.getSettings().pythonPath;
+        if (this.activeInterpreter === undefined || pythonPath !== this.activeInterpreter.path) {
+            this.activeInterpreter = this.installedInterpreters.filter(f => f.path === pythonPath)[0];
+            if (!this.activeInterpreter) {
+                this.activeInterpreter = this.installedInterpreters[0];
+            }
+            this.changedInterpreterEvent.fire();
+        }
+    }
+
+    private createNewSession(): MockJupyterSession {
+        this.currentSession = new MockJupyterSession(this.cellDictionary, MockJupyterTimeDelay);
+        return this.currentSession;
+    }
+
+    private createStreamResult(str: string): nbformat.IStream {
+        return {
+            output_type: 'stream',
+            name: 'stdout',
+            text: str
+        };
+    }
+
+    private massageCellResult(
+        result:
+            | undefined
+            | string
+            | number
+            | nbformat.IUnrecognizedOutput
+            | nbformat.IExecuteResult
+            | nbformat.IDisplayData
+            | nbformat.IStream
+            | nbformat.IError,
+        mimeType?: string
+    ):
+        | nbformat.IUnrecognizedOutput
+        | nbformat.IExecuteResult
+        | nbformat.IDisplayData
+        | nbformat.IStream
+        | nbformat.IError {
+        // See if undefined or string or number
+        if (!result) {
+            // This is an empty execute result
+            return {
+                output_type: 'execute_result',
+                execution_count: 1,
+                data: {},
+                metadata: {}
+            };
+        } else if (mimeType && mimeType === 'clear_true') {
+            return {
+                output_type: 'clear_true'
+            };
+        } else if (mimeType && mimeType === 'stream') {
+            return {
+                output_type: 'stream',
+                text: result,
+                name: 'stdout'
+            };
+        } else if (typeof result === 'string') {
+            const data = {};
+            (data as any)[mimeType ? mimeType : 'text/plain'] = result;
+            return {
+                output_type: 'execute_result',
+                execution_count: 1,
+                data: data,
+                metadata: {}
+            };
+        } else if (typeof result === 'number') {
+            return {
+                output_type: 'execute_result',
+                execution_count: 1,
+                data: { 'text/plain': result.toString() },
+                metadata: {}
+            };
+        } else {
+            return result;
+        }
+    }
+
+    private createTempSpec(pythonPath: string): string {
+        const tempDir = os.tmpdir();
+        const subDir = uuid();
+        const filePath = path.join(tempDir, subDir, 'kernel.json');
+        fs.ensureDirSync(path.dirname(filePath));
+        fs.writeJSONSync(filePath, {
+            display_name: 'Python 3',
+            language: 'python',
+            argv: [pythonPath, '-m', 'ipykernel_launcher', '-f', '{connection_file}']
+        });
+        return filePath;
+    }
+
+    private createTypeMoq<T>(tag: string): TypeMoq.IMock<T> {
+        // Use typemoqs for those things that are resolved as promises. mockito doesn't allow nesting of mocks. ES6 Proxy class
+        // is the problem. We still need to make it thenable though. See this issue: https://github.com/florinn/typemoq/issues/67
+        const result = TypeMoq.Mock.ofType<T>();
+        (result as any).tag = tag;
+        result.setup((x: any) => x.then).returns(() => undefined);
+        return result;
+    }
+
+    private setupPythonServiceExec(
+        service: MockPythonService,
+        module: string,
+        args: (string | RegExp)[],
+        result: () => Promise<ExecutionResult<string>>
+    ) {
+        service.addExecResult(['-m', module, ...args], result);
+        service.addExecModuleResult(module, args, result);
+    }
+
+    private setupPythonServiceExecObservable(
+        service: MockPythonService,
+        module: string,
+        args: (string | RegExp)[],
+        stderr: string[],
+        stdout: string[],
+        proc?: ChildProcess
+    ) {
+        const result = {
+            proc,
+            out: new Observable<Output<string>>(subscriber => {
+                stderr.forEach(s => subscriber.next({ source: 'stderr', out: s }));
+                stdout.forEach(s => subscriber.next({ source: 'stderr', out: s }));
+            }),
+            dispose: () => {
+                noop();
+            }
+        };
+
+        service.addExecObservableResult(['-m', module, ...args], () => result);
+        service.addExecModuleObservableResult(module, args, () => result);
+    }
+
+    private setupProcessServiceExec(
+        service: MockProcessService,
+        file: string,
+        args: (string | RegExp)[],
+        result: () => Promise<ExecutionResult<string>>
+    ) {
+        service.addExecResult(file, args, result);
+    }
+
+    private setupProcessServiceExecObservable(
+        service: MockProcessService,
+        file: string,
+        args: (string | RegExp)[],
+        stderr: string[],
+        stdout: string[]
+    ) {
+        service.addExecObservableResult(file, args, () => {
+            return {
+                proc: undefined,
+                out: new Observable<Output<string>>(subscriber => {
+                    stderr.forEach(s => subscriber.next({ source: 'stderr', out: s }));
+                    stdout.forEach(s => subscriber.next({ source: 'stderr', out: s }));
+                }),
+                dispose: () => {
+                    noop();
+                }
+            };
+        });
+    }
+
+    private setupSupportedPythonService(
+        service: MockPythonService,
+        workingPython: PythonInterpreter,
+        supportedCommands: SupportedCommands,
+        notebookStdErr?: string[],
+        notebookProc?: ChildProcess
+    ) {
+        when(this.productInstaller.isInstalled(anything())).thenResolve(true);
+        when(this.productInstaller.isInstalled(anything(), anything())).thenResolve(true);
+        if ((supportedCommands & SupportedCommands.ipykernel) === SupportedCommands.ipykernel) {
+            this.setupPythonServiceExec(service, 'ipykernel', ['--version'], () =>
+                Promise.resolve({ stdout: '1.1.1.1' })
+            );
+            this.setupPythonServiceExec(
+                service,
+                'ipykernel',
+                ['install', '--user', '--name', /\w+-\w+-\w+-\w+-\w+/, '--display-name', `'Python Interactive'`],
+                () => {
+                    const spec = this.addKernelSpec(workingPython.path);
+                    return Promise.resolve({ stdout: `somename ${path.dirname(spec)}` });
+                }
+            );
+        } else {
+            when(this.productInstaller.isInstalled(Product.ipykernel)).thenResolve(false);
+            when(this.productInstaller.isInstalled(Product.ipykernel, anything())).thenResolve(false);
+        }
+        if ((supportedCommands & SupportedCommands.nbconvert) === SupportedCommands.nbconvert) {
+            this.setupPythonServiceExec(service, 'jupyter', ['nbconvert', '--version'], () =>
+                Promise.resolve({ stdout: '1.1.1.1' })
+            );
+            this.setupPythonServiceExec(
+                service,
+                'jupyter',
+                ['nbconvert', /.*/, '--to', 'python', '--stdout', '--template', /.*/],
+                () => {
+                    return Promise.resolve({
+                        stdout: '#%%\r\nimport os\r\nos.chdir()\r\n#%%\r\na=1'
+                    });
+                }
+            );
+        } else {
+            when(this.productInstaller.isInstalled(Product.nbconvert)).thenResolve(false);
+            when(this.productInstaller.isInstalled(Product.nbconvert, anything())).thenResolve(false);
+        }
+        if ((supportedCommands & SupportedCommands.notebook) === SupportedCommands.notebook) {
+            this.setupPythonServiceExec(service, 'jupyter', ['notebook', '--version'], () =>
+                Promise.resolve({ stdout: '1.1.1.1' })
+            );
+            this.setupPythonServiceExecObservable(
+                service,
+                'jupyter',
+                [
+                    'notebook',
+                    '--no-browser',
+                    /--notebook-dir=.*/,
+                    /.*/,
+                    '--NotebookApp.iopub_data_rate_limit=10000000000.0'
+                ],
+                [],
+                notebookStdErr ? notebookStdErr : ['http://localhost:8888/?token=198'],
+                notebookProc
+            );
+            this.setupPythonServiceExecObservable(
+                service,
+                'jupyter',
+                ['notebook', '--no-browser', /--notebook-dir=.*/, '--NotebookApp.iopub_data_rate_limit=10000000000.0'],
+                [],
+                notebookStdErr ? notebookStdErr : ['http://localhost:8888/?token=198'],
+                notebookProc
+            );
+        } else {
+            when(this.productInstaller.isInstalled(Product.notebook)).thenResolve(false);
+            when(this.productInstaller.isInstalled(Product.notebook, anything())).thenResolve(false);
+        }
+        if ((supportedCommands & SupportedCommands.kernelspec) === SupportedCommands.kernelspec) {
+            this.setupPythonServiceExec(service, 'jupyter', ['kernelspec', '--version'], () =>
+                Promise.resolve({ stdout: '1.1.1.1' })
+            );
+            this.setupPythonServiceExec(service, 'jupyter', ['kernelspec', 'list', '--json'], () => {
+                const kernels = this.kernelSpecs.map(k => ({ name: k.name, resourceDir: k.dir }));
+                return Promise.resolve({ stdout: JSON.stringify(createKernelSpecs(kernels)) });
+            });
+        } else {
+            when(this.productInstaller.isInstalled(Product.kernelspec)).thenResolve(false);
+            when(this.productInstaller.isInstalled(Product.kernelspec, anything())).thenResolve(false);
+        }
+    }
+
+    private addKernelSpec(pythonPath: string): string {
+        const spec = this.createTempSpec(pythonPath);
+        this.kernelSpecs.push({ name: `${this.kernelSpecs.length}Spec`, dir: `${path.dirname(spec)}` });
+        return spec;
+    }
+
+    private setupSupportedProcessService(
+        workingPython: PythonInterpreter,
+        supportedCommands: SupportedCommands,
+        notebookStdErr?: string[]
+    ) {
+        if ((supportedCommands & SupportedCommands.ipykernel) === SupportedCommands.ipykernel) {
+            // Don't mind the goofy path here. It's supposed to not find the item on your box. It's just testing the internal regex works
+            this.setupProcessServiceExec(
+                this.processService,
+                workingPython.path,
+                ['-m', 'jupyter', 'kernelspec', 'list', '--json'],
+                () => {
+                    const kernels = this.kernelSpecs.map(k => ({ name: k.name, resourceDir: k.dir }));
+                    return Promise.resolve({ stdout: JSON.stringify(createKernelSpecs(kernels)) });
+                }
+            );
+            this.setupProcessServiceExec(
+                this.processService,
+                workingPython.path,
+                [
+                    '-m',
+                    'ipykernel',
+                    'install',
+                    '--user',
+                    '--name',
+                    /\w+-\w+-\w+-\w+-\w+/,
+                    '--display-name',
+                    `'Python Interactive'`
+                ],
+                () => {
+                    const spec = this.addKernelSpec(workingPython.path);
+                    return Promise.resolve({
+                        stdout: JSON.stringify(
+                            createKernelSpecs([{ name: 'somename', resourceDir: path.dirname(spec) }])
+                        )
+                    });
+                }
+            );
+            const getServerInfoPath = path.join(EXTENSION_ROOT_DIR, 'pythonFiles', 'datascience', 'getServerInfo.py');
+            this.setupProcessServiceExec(this.processService, workingPython.path, [getServerInfoPath], () =>
+                Promise.resolve({ stdout: 'failure to get server infos' })
+            );
+            this.setupProcessServiceExecObservable(
+                this.processService,
+                workingPython.path,
+                ['-m', 'jupyter', 'kernelspec', 'list', '--json'],
+                [],
+                []
+            );
+            this.setupProcessServiceExecObservable(
+                this.processService,
+                workingPython.path,
+                [
+                    '-m',
+                    'jupyter',
+                    'notebook',
+                    '--no-browser',
+                    /--notebook-dir=.*/,
+                    /.*/,
+                    '--NotebookApp.iopub_data_rate_limit=10000000000.0'
+                ],
+                [],
+                notebookStdErr ? notebookStdErr : ['http://localhost:8888/?token=198']
+            );
+            this.setupProcessServiceExecObservable(
+                this.processService,
+                workingPython.path,
+                [
+                    '-m',
+                    'jupyter',
+                    'notebook',
+                    '--no-browser',
+                    /--notebook-dir=.*/,
+                    '--NotebookApp.iopub_data_rate_limit=10000000000.0'
+                ],
+                [],
+                notebookStdErr ? notebookStdErr : ['http://localhost:8888/?token=198']
+            );
+        } else if ((supportedCommands & SupportedCommands.notebook) === SupportedCommands.notebook) {
+            this.setupProcessServiceExec(
+                this.processService,
+                workingPython.path,
+                ['-m', 'jupyter', 'kernelspec', 'list', '--json'],
+                () => {
+                    const kernels = this.kernelSpecs.map(k => ({ name: k.name, resourceDir: k.dir }));
+                    return Promise.resolve({ stdout: JSON.stringify(createKernelSpecs(kernels)) });
+                }
+            );
+            const getServerInfoPath = path.join(EXTENSION_ROOT_DIR, 'pythonFiles', 'datascience', 'getServerInfo.py');
+            this.setupProcessServiceExec(this.processService, workingPython.path, [getServerInfoPath], () =>
+                Promise.resolve({ stdout: 'failure to get server infos' })
+            );
+            this.setupProcessServiceExecObservable(
+                this.processService,
+                workingPython.path,
+                ['-m', 'jupyter', 'kernelspec', 'list', '--json'],
+                [],
+                []
+            );
+            this.setupProcessServiceExecObservable(
+                this.processService,
+                workingPython.path,
+                [
+                    '-m',
+                    'jupyter',
+                    'notebook',
+                    '--no-browser',
+                    /--notebook-dir=.*/,
+                    /.*/,
+                    '--NotebookApp.iopub_data_rate_limit=10000000000.0'
+                ],
+                [],
+                notebookStdErr ? notebookStdErr : ['http://localhost:8888/?token=198']
+            );
+            this.setupProcessServiceExecObservable(
+                this.processService,
+                workingPython.path,
+                [
+                    '-m',
+                    'jupyter',
+                    'notebook',
+                    '--no-browser',
+                    /--notebook-dir=.*/,
+                    '--NotebookApp.iopub_data_rate_limit=10000000000.0'
+                ],
+                [],
+                notebookStdErr ? notebookStdErr : ['http://localhost:8888/?token=198']
+            );
+        }
+        if ((supportedCommands & SupportedCommands.nbconvert) === SupportedCommands.nbconvert) {
+            this.setupProcessServiceExec(
+                this.processService,
+                workingPython.path,
+                ['-m', 'jupyter', 'nbconvert', /.*/, '--to', 'python', '--stdout', '--template', /.*/],
+                () => {
+                    return Promise.resolve({
+                        stdout: '#%%\r\nimport os\r\nos.chdir()'
+                    });
+                }
+            );
+        }
+    }
+}