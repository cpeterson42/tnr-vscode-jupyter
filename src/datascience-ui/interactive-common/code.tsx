// Copyright (c) Microsoft Corporation. All rights reserved.
// Licensed under the MIT License.
'use strict';
import * as monacoEditor from 'monaco-editor/esm/vs/editor/editor.api';
import * as React from 'react';

import { InputHistory } from '../interactive-common/inputHistory';
import { IKeyboardEvent } from '../react-common/event';
import { getLocString } from '../react-common/locReactSide';
import { IMonacoModelContentChangeEvent } from '../react-common/monacoHelpers';
import { Editor } from './editor';
import { CursorPos, IFont } from './mainState';

export interface ICodeProps {
    code: string;
    previousCode: string | undefined;
    version: number;
    codeTheme: string;
    testMode: boolean;
    readOnly: boolean;
    history: InputHistory | undefined;
    showWatermark: boolean;
    monacoTheme: string | undefined;
    outermostParentClass: string;
    editorOptions?: monacoEditor.editor.IEditorOptions;
    editorMeasureClassName?: string;
    showLineNumbers?: boolean;
    useQuickEdit?: boolean;
    font: IFont;
    hasFocus: boolean;
<<<<<<< HEAD
    cursorPos: CursorPos | monacoEditor.IPosition;
    disableUndoStack: boolean;
=======
    cursorPos: CursorPos;
    focusPending: number;
>>>>>>> d2725aae
    onCreated(code: string, modelId: string): void;
    onChange(e: IMonacoModelContentChangeEvent): void;
    openLink(uri: monacoEditor.Uri): void;
    keyDown?(e: IKeyboardEvent): void;
    focused?(): void;
    unfocused?(): void;
}

interface ICodeState {
    allowWatermark: boolean;
}

export class Code extends React.Component<ICodeProps, ICodeState> {
    private editorRef: React.RefObject<Editor> = React.createRef<Editor>();

    constructor(prop: ICodeProps) {
        super(prop);
        this.state = { allowWatermark: true };
    }

    public componentDidUpdate(prevProps: ICodeProps) {
        if (prevProps.focusPending !== this.props.focusPending) {
            this.giveFocus(CursorPos.Current);
        }
    }

    public render() {
        const readOnly = this.props.readOnly;
        const waterMarkClass = this.props.showWatermark && this.state.allowWatermark && !readOnly ? 'code-watermark' : 'hide';
        const classes = readOnly ? 'code-area' : 'code-area code-area-editable';

        return (
            <div className={classes}>
                <Editor
                    codeTheme={this.props.codeTheme}
                    readOnly={readOnly}
                    history={this.props.history}
                    onCreated={this.props.onCreated}
                    onChange={this.onModelChanged}
                    testMode={this.props.testMode}
                    content={this.props.code}
                    outermostParentClass={this.props.outermostParentClass}
                    monacoTheme={this.props.monacoTheme}
                    language="python"
                    editorOptions={this.props.editorOptions}
                    openLink={this.props.openLink}
                    ref={this.editorRef}
                    editorMeasureClassName={this.props.editorMeasureClassName}
                    keyDown={this.props.keyDown}
                    hasFocus={this.props.hasFocus}
                    cursorPos={this.props.cursorPos}
                    focused={this.props.focused}
                    unfocused={this.props.unfocused}
                    showLineNumbers={this.props.showLineNumbers}
                    useQuickEdit={this.props.useQuickEdit}
                    font={this.props.font}
                    disableUndoStack={this.props.disableUndoStack}
                    version={this.props.version}
                    previousContent={this.props.previousCode}
                />
                <div className={waterMarkClass} role="textbox" onClick={this.clickWatermark}>
                    {this.getWatermarkString()}
                </div>
            </div>
        );
    }

    public getContents(): string | undefined {
        if (this.editorRef.current) {
            return this.editorRef.current.getContents();
        }
    }

    private giveFocus(cursorPos: CursorPos) {
        if (this.editorRef && this.editorRef.current) {
            this.editorRef.current.giveFocus(cursorPos);
        }
    }

    private clickWatermark = (ev: React.MouseEvent<HTMLDivElement>) => {
        ev.stopPropagation();
        // Give focus to the editor
        this.giveFocus(CursorPos.Current);
    };

    private getWatermarkString = (): string => {
        return getLocString('DataScience.inputWatermark', 'Type code here and press shift-enter to run');
    };

    private onModelChanged = (e: IMonacoModelContentChangeEvent) => {
        if (!this.props.readOnly && e.model) {
            this.setState({ allowWatermark: e.model.getValueLength() === 0 });
        }
        this.props.onChange(e);
    };
}<|MERGE_RESOLUTION|>--- conflicted
+++ resolved
@@ -28,13 +28,9 @@
     useQuickEdit?: boolean;
     font: IFont;
     hasFocus: boolean;
-<<<<<<< HEAD
     cursorPos: CursorPos | monacoEditor.IPosition;
     disableUndoStack: boolean;
-=======
-    cursorPos: CursorPos;
     focusPending: number;
->>>>>>> d2725aae
     onCreated(code: string, modelId: string): void;
     onChange(e: IMonacoModelContentChangeEvent): void;
     openLink(uri: monacoEditor.Uri): void;
